{
  "name": "one-vscode",
  "displayName": "one-vscode",
  "description": "ONE compiler for VSCode",
  "version": "0.0.1",
  "engines": {
    "vscode": "^1.46.0"
  },
  "categories": [
    "Other"
  ],
  "activationEvents": [
    "onCommand:onevscode.build",
    "onCommand:onevscode.import",
<<<<<<< HEAD
    "onCommand:onevscode.json-tracer",
    "onCommand:onevscode.configuration-settings",
    "onCommand:onevscode.toggle-codelens"
=======
    "onCommand:onevscode.barchart",
    "onCommand:onevscode.configuration-settings",
    "*"
>>>>>>> 9d173932
  ],
  "main": "./out/extension.js",
  "contributes": {
    "commands": [
      {
        "command": "onevscode.build",
        "title": "one build"
      },
      {
        "command": "onevscode.import",
        "title": "one cfg import"
      },
      {
        "command": "onevscode.json-tracer",
        "title": "one json tracer"
      },
      {
        "command": "onevscode.configuration-settings",
        "title": "one configuration-settings"
      },
      {
        "command": "onevscode.toggle-codelens",
        "title": "one toggle codelens"
      }
    ],
    "configuration": {
      "properties": {
        "one-vscode.enableCodelens": {
          "type": "boolean",
          "default": true
        }
      }
    },
    "languages": [
      {
        "id": "ini",
        "aliases": [
          "Configuration"
        ],
        "extensions": [
          ".cfg"
        ]
      }
    ],
    "snippets": [
      {
        "language": "ini",
        "path": "./src/Snippets/one-build.json"
      },
      {
        "language": "ini",
        "path": "./src/Snippets/onecc.json"
      },
      {
        "language": "ini",
        "path": "./src/Snippets/tools.json"
      }
    ]
  },
  "scripts": {
    "vscode:prepublish": "npm run compile",
    "compile": "tsc -p ./",
    "watch": "tsc -watch -p ./",
    "pretest": "npm run compile && npm run lint && npm run lintjs && npm run lintcss && npm run linthtml",
    "lint": "eslint src --ext ts",
    "lintjs": "eslint media --ext js",
    "lintcss": "csslint media src",
    "linthtml": "htmlhint media src",
    "test": "node ./out/test/runTest.js"
  },
  "devDependencies": {
    "@types/glob": "^7.1.3",
    "@types/mocha": "^8.0.4",
    "@types/node": "^12.11.7",
    "@types/vscode": "^1.46.0",
    "@typescript-eslint/eslint-plugin": "^4.9.0",
    "@typescript-eslint/parser": "^4.9.0",
    "csslint": "^1.0.5",
    "eslint": "^7.15.0",
    "glob": "^7.1.6",
    "htmlhint": "^0.15.2",
    "ini": "^2.0.0",
    "mocha": "^8.1.3",
    "typescript": "^4.1.2",
    "vscode-test": "^1.4.1",
    "which": "^2.0.2"
  },
  "dependencies": {
    "configparser": "^0.3.9"
  }
}<|MERGE_RESOLUTION|>--- conflicted
+++ resolved
@@ -12,15 +12,11 @@
   "activationEvents": [
     "onCommand:onevscode.build",
     "onCommand:onevscode.import",
-<<<<<<< HEAD
     "onCommand:onevscode.json-tracer",
     "onCommand:onevscode.configuration-settings",
-    "onCommand:onevscode.toggle-codelens"
-=======
+    "onCommand:onevscode.toggle-codelens",
     "onCommand:onevscode.barchart",
-    "onCommand:onevscode.configuration-settings",
     "*"
->>>>>>> 9d173932
   ],
   "main": "./out/extension.js",
   "contributes": {
