<!DOCTYPE html>
<html lang="en">
<!-- 
Copyright (c) 2022 Samsung Electronics Co., Ltd. All Rights Reserved
 
Licensed under the Apache License, Version 2.0 (the "License");
you may not use this file except in compliance with the License.
You may obtain a copy of the License at
 
   http://www.apache.org/licenses/LICENSE-2.0
 
Unless required by applicable law or agreed to in writing, software
distributed under the License is distributed on an "AS IS" BASIS,
WITHOUT WARRANTIES OR CONDITIONS OF ANY KIND, either express or implied.
See the License for the specific language governing permissions and
limitations under the License.
-->
<head>
    <meta charset="utf-8">
    <meta
        http-equiv="Content-Security-Policy"
        content="img-src vscode;
                style-src 'unsafe-inline' ${webview.cspSource};
                script-src 'nonce-${nonce}';">
    <meta name="viewport" content="width=device-width, initial-scale=1.0">
    <script nonce="${nonce}" type="module" src="${toolkitUri}"></script>
    <script nonce="${nonce}" type="module" src="${jsUri}"></script>
    <link rel="stylesheet" href="${cssUri}">
    <link rel="stylesheet" href="${codiconUri}">
    <title>cfg editor</title>
</head>
<body>
    <div class="maintitle">
        <span class="codicon codicon-megaphone"></span>
        <span>Click checkbox to enable each step.</span>
    </div>
    <div class="statusbar">
        <div class="detail">
            <div class="expanded" id="expandedDetail">
                <span>Steps</span>
            </div>
        </div>
        <div class="steps" id="statusbarSteps">
            <div class="step" id="stepbarImport">
                <vscode-checkbox id="checkboxImport"></vscode-checkbox>
                <span id="stepImport" class="title">Import</span>
            </div>
            <div class="step" id="stepbarOptimize">
                <vscode-checkbox id="checkboxOptimize"></vscode-checkbox>
                <span id="stepOptimize" class="title">Optimize</span>
            </div>
            <div class="step" id="stepbarQuantize">
                <vscode-checkbox id="checkboxQuantize"></vscode-checkbox>
                <span id="stepQuantize" class="title">Quantize</span>
            </div>
            <div class="step" id="stepbarCodegen">
                <vscode-checkbox id="checkboxCodegen"></vscode-checkbox>
                <span id="stepCodegen" class="title">Codegen</span>
            </div>
            <div class="step" id="stepbarProfile">
                <vscode-checkbox id="checkboxProfile"></vscode-checkbox>
                <span id="stepProfile" class="title">Profile</span>
            </div>
        </div>
    </div>
    <div>
        <vscode-divider></vscode-divider>
    </div>
    <div class="optionPanel">
        <div class="options" id="optionSummary">
            <!-- TODO Display summarization for all steps -->
        </div>
        <div class="options" id="optionImport">
            <div class="prerequisite">
                <div class="title">
                    Basic Options
                </div>
                <div class="option">
                    <vscode-radio-group id="importInputModelType">
                        <label slot="label">Input Model Type</label>
                        <vscode-radio value="pb" checked="true">pb</vscode-radio>
                        <vscode-radio value="saved">saved_model</vscode-radio>
                        <vscode-radio value="keras">keras_model</vscode-radio>
                        <vscode-radio value="tflite">tflite</vscode-radio>
                        <vscode-radio value="onnx">onnx</vscode-radio>
                        <vscode-radio value="bcq" disabled="true">bcq</vscode-radio>
                        <vscode-radio value="edgetpu">edge_tpu</vscode-radio>
                    </vscode-radio-group>
                </div>
            </div>
            <div class="basic" id="optionImportPBBasic">
                <div class="option">
                    <vscode-text-field id="PBInputPath" startIcon="true" size="50" placeholder="">
                        Input Path
                        <span id="PBInputPathSearch" slot="end" class="codicon codicon-search" style="cursor: pointer"></span>
                    </vscode-text-field>
                </div>
                <div class="option">
                    <vscode-text-field id="PBOutputPath" startIcon="true" size="50" placeholder="">
                        Output Path
                        <span id="PBOutputPathSearch" slot="end" class="codicon codicon-search" style="cursor: pointer"></span>
                    </vscode-text-field>
                </div>
                <div class="option">
                    <vscode-radio-group id="PBConverterVersion">
                        <label slot="label">Converter Version</label>
                        <vscode-radio value="v1">v1</vscode-radio>
                        <vscode-radio value="v2">v2</vscode-radio>
                    </vscode-radio-group>
                </div>
                <div class="option">
                    <vscode-text-field id="PBInputArrays" startIcon="true" size="50" placeholder="semi-colon separated input names">
                        Input Arrays
                    </vscode-text-field>
                </div>
                <div class="option">
                    <vscode-text-field id="PBOutputArrays" startIcon="true" size="50" placeholder="semi-colon separated output names">
                        Output Arrays
                    </vscode-text-field>
                </div>
            </div>
            <div class="advanced" id="optionImportPBAdvanced">
                <div class="title">
                    <span>Advanced Options</span>
                </div>
                <div class="option">
                    <vscode-text-field id="PBInputShapes" startIcon="true" size="50" placeholder="semi-colon separated input shapes (e.g. 1,299,299,3;1,1001)">
                        Input Shapes (Optional)
                    </vscode-text-field>
                </div>
            </div>
            <div class="basic" id="optionImportSAVEDBasic">
                <div class="option">
                    <vscode-text-field id="SAVEDInputPath" startIcon="true" size="50" placeholder="">
                        Input Path
                        <span id="SAVEDInputPathSearch" slot="end" class="codicon codicon-search" style="cursor: pointer"></span>
                    </vscode-text-field>
                </div>
                <div class="option">
                    <vscode-text-field id="SAVEDOutputPath" startIcon="true" size="50" placeholder="">
                        Output Path
                        <span id="SAVEDOutputPathSearch" slot="end" class="codicon codicon-search" style="cursor: pointer"></span>
                    </vscode-text-field>
                </div>
            </div>
            <div class="basic" id="optionImportKERASBasic">
                <div class="option">
                    <vscode-text-field id="KERASInputPath" startIcon="true" size="50" placeholder="">
                        Input Path
                        <span id="KERASInputPathSearch" slot="end" class="codicon codicon-search" style="cursor: pointer"></span>
                    </vscode-text-field>
                </div>
                <div class="option">
                    <vscode-text-field id="KERASOutputPath" startIcon="true" size="50" placeholder="">
                        Output Path
                        <span id="KERASOutputPathSearch" slot="end" class="codicon codicon-search" style="cursor: pointer"></span>
                    </vscode-text-field>
                </div>
            </div>
            <div class="basic" id="optionImportTFLITEBasic">
                <div class="option">
                    <vscode-text-field id="TFLITEInputPath" startIcon="true" size="50" placeholder="">
                        Input Path
                        <span id="TFLITEInputPathSearch" slot="end" class="codicon codicon-search" style="cursor: pointer"></span>
                    </vscode-text-field>
                </div>
                <div class="option">
                    <vscode-text-field id="TFLITEOutputPath" startIcon="true" size="50" placeholder="">
                        Output Path
                        <span id="TFLITEOutputPathSearch" slot="end" class="codicon codicon-search" style="cursor: pointer"></span>
                    </vscode-text-field>
                </div>
            </div>
            <div class="basic" id="optionImportONNXBasic">
                <div class="option">
                    <vscode-text-field id="ONNXInputPath" startIcon="true" size="50" placeholder="">
                        Input Path
                        <span id="ONNXInputPathSearch" slot="end" class="codicon codicon-search" style="cursor: pointer"></span>
                    </vscode-text-field>
                </div>
                <div class="option">
                    <vscode-text-field id="ONNXOutputPath" startIcon="true" size="50" placeholder="">
                        Output Path
                        <span id="ONNXOutputPathSearch" slot="end" class="codicon codicon-search" style="cursor: pointer"></span>
                    </vscode-text-field>
                </div>
            </div>
            <div class="advanced" id="optionImportONNXAdvanced">
                <div class="title">
                    Advanced Options
                </div>
                <div class="option">
                    <vscode-checkbox id="ONNXSaveIntermediate">
                        Save Intermediate
                    </vscode-checkbox>
                    <span class="codicon codicon-question" style="cursor: pointer">
                        <span class="help">
                            Intermediate files are not removed after compilation.
                        </span>
                    </span>
                </div>
                <div class="option">
                    <vscode-checkbox id="ONNXUnrollRNN">
                        Unroll RNN
                    </vscode-checkbox>
                    <span class="codicon codicon-question" style="cursor: pointer">
                        <span class="help">
                            RNN operation in ONNX file is unrolled so that there is no control flow in the graph
                        </span>
                    </span>                    
                </div>
                <div class="option">
                    <vscode-checkbox id="ONNXUnrollLSTM">
                        Unroll LSTM
                    </vscode-checkbox>
                    <span class="codicon codicon-question" style="cursor: pointer">
                        <span class="help">
                            LSTM operation in ONNX file is unrolled so that there is no control flow in the graph
                        </span>
                    </span>                     
                </div>
            </div>
            <div class="basic" id="optionImportEdgeTPUBasic">
                <div class="title">
                    Basic Options
                </div>
                <!-- 여기에 EdgeTPU Compile에 필요한 기본옵션을 추가하기 -->
                <div class="option">
                    <vscode-text-field id="EdgeTPUInputPath" startIcon="true" size="50" placeholder="">
                        Input Path
                        <span id="EdgeTPUInputPathSearch" slot="end" class="codicon codicon-search" style="cursor: pointer"></span>
                    </vscode-text-field>
                </div>
                <div class="option">
                    <vscode-text-field id="EdgeTPUOutputPath" startIcon="true" size="50" placeholder="" disabled="true">
                        Output Path
                        <span id="EdgeTPUOutputPathSearch" slot="end" class="codicon codicon-search" style="cursor: pointer"></span>
                    </vscode-text-field>
                </div>
            </div>
            <div class="advanced" id="optionImportEdgeTPUAdvanced">
                <div class="title">
                    Advanced Options
                </div>
                <!-- 여기에 EdgeTPU Compile에 필요한 기본옵션을 추가하기 -->
                <div class="option">
                    <vscode-checkbox id="EdgeTPUHelp">
                        Help
                    </vscode-checkbox>
                    <span class="codicon codicon-question" style="cursor: pointer">
                        <span class="help">                    
                            Print the command line help and exit.
                        </span>
                    </span> 
                </div>
                <div class="option">
                    <vscode-checkbox id="EdgeTPUShowOperations">
                        Show Operations (Optional)
                    </vscode-checkbox>  
                    <span class="codicon codicon-question" style="cursor: pointer">
                        <span class="help">
                            Print the log showing operations that mapped to the Edge TPU.
                        </span>
                    </span>
                </div>
                <div class="option">
<<<<<<< HEAD
                    <vscode-checkbox id="EdgeTPUSearchDelegate">
                        Search Delegate
                    </vscode-checkbox>
                    <span class="codicon codicon-question" style="cursor: pointer">
                        <span class="help">
                            Enable repeated search for a new compilation stopping point earlier in the graph, to avoid rare compiler failures when it encounters an unsupported operation.
                        </span>
                    </span>
=======
                    <div>
                        Min Runtime Version (Optional)
                        <span class="codicon codicon-question" style="cursor: pointer">
                            <span class="help">
                                Specify the lowest Edge TPU runtime version you want the model to be compatible with. <br />
                                Version Information
                                <table class="version-information">
                                    <thead>
                                        <tr>
                                            <th> Compiler version </th>
                                            <th> Runtime version </th>
                                        </tr>
                                    </thead>
                                    <tbody>
                                        <tr>
                                            <td>16.0</td>
                                            <td>14</td>
                                        </tr>
                                        <tr>
                                            <td>15.0</td>
                                            <td>13</td>
                                        </tr>
                                        <tr>
                                            <td>14.1</td>
                                            <td>13</td>
                                        </tr>
                                        <tr>
                                            <td>2.1.302470888</td>
                                            <td>13</td>
                                        </tr>
                                        <tr>
                                            <td>2.0.291256449</td>
                                            <td>13</td>
                                        </tr>
                                        <tr>
                                            <td>2.0.267685300</td>
                                            <td>12</td>
                                        </tr>
                                        <tr>
                                            <td>1.0</td>
                                            <td>10</td>
                                        </tr>
                                    </tbody>
                                </table>    
                            </span>
                        </span>
                    </div>
                    <vscode-dropdown id="EdgeTPUMinRuntimeVersion">   
                    </vscode-dropdown>
>>>>>>> cf7aa88b
                </div>
            </div>
        </div>
        <div class="options" id="optionOptimize">
            <div class="basic">
                <div class="title">
                    Basic Options
                </div>
                <div class="option">
                    <vscode-text-field id="optimizeInputPath" startIcon="true" size="50" placeholder="">
                        Input Path
                        <span id="optimizeInputPathSearch" slot="end" class="codicon codicon-search" style="cursor: pointer"></span>
                    </vscode-text-field>
                </div>
                <div class="option">
                    <vscode-text-field id="optimizeOutputPath" startIcon="true" size="50" placeholder="">
                        Output Path
                        <span id="optimizeOutputPathSearch" slot="end" class="codicon codicon-search" style="cursor: pointer"></span>
                    </vscode-text-field>
                </div>
            </div>
            <div class="advanced">
                <div class="title">
                    Optimization Parameters
                </div>
                <div class="option">
                    <vscode-data-grid id="basicOptimizeTable" generate-header="default" aria-label="Default Header" grid-template-columns="5% 40% 55%">
                        <vscode-data-grid-row row-type="header">
                            <vscode-data-grid-cell cell-type="columnheader" grid-column="1">&nbsp;</vscode-data-grid-cell>
                            <vscode-data-grid-cell cell-type="columnheader" grid-column="2">Name</vscode-data-grid-cell>
                            <vscode-data-grid-cell cell-type="columnheader" grid-column="3">Description</vscode-data-grid-cell>
                        </vscode-data-grid-row>                        
                    </vscode-data-grid>
                </div>                
            </div>
        </div>
        <div class="options" id="optionQuantize">
            <div class="prerequisite">
                <div class="title">
                    Basic Options
                </div>
                <div class="option">
                    <vscode-radio-group id="quantizeActionType">
                        <label slot="label">Quantization Action Type</label>
                        <vscode-radio value="defaultQuant" checked="true">Quantization</vscode-radio>
                        <vscode-radio value="forceQuant">Force Quantization Param</vscode-radio>
                        <vscode-radio value="copyQuant">Copy Quantization Param</vscode-radio>
                    </vscode-radio-group>
                </div>
            </div>
            <div class="basic" id="optionQuantizeDefaultQuantBasic">
                <div class="option">
                    <vscode-text-field id="DefaultQuantInputPath" startIcon="true" size="50" placeholder="">
                        Input Path
                        <span id="DefaultQuantInputPathSearch" slot="end" class="codicon codicon-search" style="cursor: pointer"></span>
                    </vscode-text-field>
                </div>
                <div class="option">
                    <vscode-text-field id="DefaultQuantOutputPath" startIcon="true" size="50" placeholder="">
                        Output Path
                        <span id="DefaultQuantOutputPathSearch" slot="end" class="codicon codicon-search" style="cursor: pointer"></span>
                    </vscode-text-field>
                </div>
                <div class="option">
                    <vscode-radio-group id="DefaultQuantInputModelDtype">
                        <label slot="label">Input Model Data Type</label>
                        <vscode-radio value="float32">float32</vscode-radio>
                    </vscode-radio-group>
                </div>
                <div class="option">
                    <vscode-radio-group id="DefaultQuantQuantizedDtype">
                        <label slot="label">Quantized Data Type</label>
                        <vscode-radio value="uint8">uint8</vscode-radio>
                        <vscode-radio value="int16">int16</vscode-radio>
                    </vscode-radio-group>
                </div>
                <div class="option">
                    <vscode-radio-group id="DefaultQuantGranularity">
                        <label slot="label">Granularity</label>
                        <vscode-radio value="layer">layer</vscode-radio>
                        <vscode-radio value="channel">channel</vscode-radio>
                    </vscode-radio-group>
                </div>
                <div class="option">
                    <vscode-text-field id="DefaultQuantQuantConfig" startIcon="true" size="50" placeholder="">
                        <span>Quantization Config File</span>
                        <span class="codicon codicon-question" style="cursor: pointer">
                            <span class="help">
                                This file is for mixed-precision quantization.<br>
                                Not mandatory option.
                            </span>
                        </span>                        
                        <span id="DefaultQuantQuantConfigSearch" slot="end" class="codicon codicon-search" style="cursor: pointer"></span>
                    </vscode-text-field>
                </div>
                <div class="option">
                    <vscode-text-field id="DefaultQuantInputData" startIcon="true" size="50" placeholder="">
                        <span>Input Data</span>
                        <span class="codicon codicon-question" style="cursor: pointer">
                            <span class="help">
                                Dataset used to quantize activation.<br>
                                If not given, random data will be used for quantization, which significantly degrades the accuracy of the model.
                            </span>
                        </span>
                        <span id="DefaultQuantInputDataSearch" slot="end" class="codicon codicon-search" style="cursor: pointer"></span>
                    </vscode-text-field>
                </div>
                <div class="option">
                    <span>Input Data Format</span>
                    <span class="codicon codicon-question" style="cursor: pointer">
                        <span class="help">
                            <li>h5 : HDF5 format file</li>
                            <li>list : a text file where a file path of input data is written in each line</li>
                            <li>dir : a directory where input data are saved</li>
                        </span>
                    </span>
                    <vscode-radio-group id="DefaultQuantInputDataFormat">
                        <vscode-radio value="h5">h5</vscode-radio>
                        <vscode-radio value="list">list</vscode-radio>
                        <vscode-radio value="dir">dir</vscode-radio>
                    </vscode-radio-group>
                </div>
                <div class="option">
                    <vscode-radio-group id="DefaultQuantInputType">
                        <label slot="label">Input Type</label>
                        <vscode-radio value="default">quantized data type</vscode-radio>
                        <vscode-radio value="uint8">uint8</vscode-radio>
                        <vscode-radio value="int16">int16</vscode-radio>
                        <vscode-radio value="float32">float32</vscode-radio>
                    </vscode-radio-group>
                </div>
                <div class="option">
                    <vscode-radio-group id="DefaultQuantOutputType">
                        <label slot="label">Output Type</label>
                        <vscode-radio value="default">quantized data type</vscode-radio>
                        <vscode-radio value="uint8">uint8</vscode-radio>
                        <vscode-radio value="int16">int16</vscode-radio>
                        <vscode-radio value="float32">float32</vscode-radio>
                    </vscode-radio-group>
                </div>
            </div>
            <div class="advanced" id="optionQuantizeDefaultQuantAdvanced">
                <div class="title">
                    <span>Advanced Options</span>
                </div>
                <div class="option">
                    <span>Mode</span>
                    <span class="codicon codicon-question" style="cursor: pointer">
                        <span class="help">
                            Calibration algorithm for post-training quantization.<br>
                            <li>percentile : uses the n-th percentiles as min/max values.</li>
                            <li>moving_average : records the moving average of min/max.</li>
                        </span>
                    </span>
                    <vscode-radio-group id="DefaultQuantMode">
                        <vscode-radio value="percentile">percentile</vscode-radio>
                        <vscode-radio value="movingAvg">moving average</vscode-radio>
                    </vscode-radio-group>
                </div>
                <div class="option">
                    <vscode-text-field id="DefaultQuantMinPercentile" startIcon="true" size="30" placeholder="(default : 1.0)">
                        Min Percentile
                    </vscode-text-field>
                </div>
                <div class="option">
                    <vscode-text-field id="DefaultQuantMaxPercentile" startIcon="true" size="30" placeholder="(default : 99.0)">
                        Max Percentile
                    </vscode-text-field>
                </div>
                <div class="option">
                    <vscode-checkbox id="DefaultQuantVerbose">
                        Verbose
                    </vscode-checkbox>
                </div>
                <div class="option">
                    <vscode-checkbox id="DefaultQuantSaveIntermediate">
                        Save Intermediate
                    </vscode-checkbox>
                </div>
                <div class="option">
                    <vscode-checkbox id="DefaultQuantGenerateProfileData">
                        Generate Profile Data
                    </vscode-checkbox>
                </div>
                <div class="option">
                    <vscode-checkbox id="DefaultQuantTFStyleMaxpool">
                        TF-style Maxpool
                    </vscode-checkbox>
                    <span slot="end" class="codicon codicon-question" style="cursor: pointer">
                        <span class="help">
                            Force MaxPool Op to have the same input/output quantparams.<br>
                            This option can degrade accuracy of some models.
                        </span>
                    </span>
                </div>
                <!-- TODO Evaluate Result Option -->
            </div>
            <div class="basic" id="optionQuantizeForceQuantBasic">
                <div class="option">
                    <vscode-text-field id="ForceQuantInputPath" startIcon="true" size="50" placeholder="">
                        Input Path
                        <span id="ForceQuantInputPathSearch" slot="end" class="codicon codicon-search" style="cursor: pointer"></span>
                    </vscode-text-field>
                </div>
                <div class="option">
                    <vscode-text-field id="ForceQuantOutputPath" startIcon="true" size="50" placeholder="">
                        Output Path
                        <span id="ForceQuantOutputPathSearch" slot="end" class="codicon codicon-search" style="cursor: pointer"></span>
                    </vscode-text-field>
                </div>
                <div class="option">
                    <vscode-text-field id="ForceQuantTensorName" startIcon="true" size="50" placeholder="">
                        Tensor Name
                    </vscode-text-field>
                </div>
                <div class="option">
                    <vscode-text-field id="ForceQuantScale" startIcon="true" size="30" placeholder="">
                        Scale
                    </vscode-text-field>
                </div>
                <div class="option">
                    <vscode-text-field id="ForceQuantZeroPoint" startIcon="true" size="30" placeholder="">
                        Zero Point
                    </vscode-text-field>
                </div>
            </div>
            <div class="advanced" id="optionQuantizeForceQuantAdvanced">
                <div class="title">
                    <span>Advanced Options</span>
                </div>
                <div class="option">
                    <vscode-checkbox id="ForceQuantVerbose">
                        Verbose
                    </vscode-checkbox>
                </div>
            </div>
            <div class="basic" id="optionQuantizeCopyQuantBasic">
                <div class="option">
                    <vscode-text-field id="CopyQuantInputPath" startIcon="true" size="50" placeholder="">
                        Input Path
                        <span id="CopyQuantInputPathSearch" slot="end" class="codicon codicon-search" style="cursor: pointer"></span>
                    </vscode-text-field>
                </div>
                <div class="option">
                    <vscode-text-field id="CopyQuantOutputPath" startIcon="true" size="50" placeholder="">
                        Output Path
                        <span id="CopyQuantOutputPathSearch" slot="end" class="codicon codicon-search" style="cursor: pointer"></span>
                    </vscode-text-field>
                </div>
                <div class="option">
                    <vscode-text-field id="CopyQuantSrcTensorName" startIcon="true" size="50" placeholder="">
                        Source Tensor Name
                    </vscode-text-field>
                </div>
                <div class="option">
                    <vscode-text-field id="CopyQuantDstTensorName" startIcon="true" size="50" placeholder="">
                        Destination Tensor Name
                    </vscode-text-field>
                </div>
            </div>
            <div class="advanced" id="optionQuantizeCopyQuantAdvanced">
                <div class="title">
                    <span>Advanced Options</span>
                </div>
                <div class="option">
                    <vscode-checkbox id="CopyQuantVerbose">
                        Verbose
                    </vscode-checkbox>
                </div>
            </div>
        </div>
        <div class="options" id="optionCodegen">
            <div class="basic">
                <div class="title">
                    Basic Options
                </div>
                <div class="option">
                    <vscode-text-field id="codegenBackend" startIcon="true" size="30" placeholder="Backend to generate code">
                        Backend
                    </vscode-text-field>
                </div>
                <div class="option">
                    <vscode-text-field id="codegenCommand" startIcon="true" size="50" placeholder="CLI command to execute">
                        Command
                    </vscode-text-field>           
                </div>
            </div>
        </div>
        <div class="options" id="optionProfile">
            <div class="basic">
                <div class="title">
                    Basic Options
                </div>
                <div class="option">
                    <vscode-text-field id="profileBackend" startIcon="true" size="30" placeholder="Backend to generate code">
                        Backend
                    </vscode-text-field>
                </div>
                <div class="option">
                    <vscode-text-field id="profileCommand" startIcon="true" size="50" placeholder="CLI command to execute">
                        Command
                    </vscode-text-field>           
                </div>
            </div>
        </div>
    </div>
</body>
</html><|MERGE_RESOLUTION|>--- conflicted
+++ resolved
@@ -264,7 +264,6 @@
                     </span>
                 </div>
                 <div class="option">
-<<<<<<< HEAD
                     <vscode-checkbox id="EdgeTPUSearchDelegate">
                         Search Delegate
                     </vscode-checkbox>
@@ -273,7 +272,8 @@
                             Enable repeated search for a new compilation stopping point earlier in the graph, to avoid rare compiler failures when it encounters an unsupported operation.
                         </span>
                     </span>
-=======
+                </div>
+                <div class="option">
                     <div>
                         Min Runtime Version (Optional)
                         <span class="codicon codicon-question" style="cursor: pointer">
@@ -323,7 +323,6 @@
                     </div>
                     <vscode-dropdown id="EdgeTPUMinRuntimeVersion">   
                     </vscode-dropdown>
->>>>>>> cf7aa88b
                 </div>
             </div>
         </div>
