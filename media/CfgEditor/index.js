/*
 * Copyright (c) 2022 Samsung Electronics Co., Ltd. All Rights Reserved
 *
 * Licensed under the Apache License, Version 2.0 (the "License");
 * you may not use this file except in compliance with the License.
 * You may obtain a copy of the License at
 *
 *    http://www.apache.org/licenses/LICENSE-2.0
 *
 * Unless required by applicable law or agreed to in writing, software
 * distributed under the License is distributed on an "AS IS" BASIS,
 * WITHOUT WARRANTIES OR CONDITIONS OF ANY KIND, either express or implied.
 * See the License for the specific language governing permissions and
 * limitations under the License.
 */

import { displayCfgToEditor } from "./displaycfg.js";
import oneOptimizationList from "./one-optimizations.json" assert { type: "json" };
import {
  applyUpdates,
  updateCodegen,
  updateImportInputModelType,
  updateImportKERAS,
  updateImportONNX,
  updateImportPB,
  updateImportSAVED,
  updateImportTFLITE,
  updateImportEdgeTPU,
  updateOptimize,
  updateProfile,
  updateQuantizeActionType,
  updateQuantizeCopy,
  updateQuantizeDefault,
  updateQuantizeForce,
  updateSteps,
} from "./updateContent.js";
import { updateImportUI, updateQuantizeUI, updateStepUI } from "./updateUI.js";
import { postMessageToVsCode } from "./vscodeapi.js";

// Just like a regular webpage we need to wait for the webview
// DOM to load before we can reference any of the HTML elements
// or toolkit components
window.addEventListener("load", main);

// Main function that gets executed once the webview DOM loads
function main() {
  registerSteps();
  registerImportOptions();
  registerOptimizeOptions();
  registerQuantizeOptions();
  registerCodegenOptions();
  registerProfileOptions();
  registerCodiconEvents();

  // event from vscode extension
  window.addEventListener("message", (event) => {
    const message = event.data;
    switch (message.type) {
      case "displayCfgToEditor":
        displayCfgToEditor(message.text);
        break;
      case "setDefaultValues":
        setDefaultValues(message.name);
        break;
      case "applyDialogPath":
        document.getElementById(message.elemID).value = message.path;
        switch (message.step) {
          case "ImportPB":
            updateImportPB();
            break;
          case "ImportSAVED":
            updateImportSAVED();
            break;
          case "ImportKERAS":
            updateImportKERAS();
            break;
          case "ImportTFLITE":
            updateImportTFLITE();
            break;
          case "ImportONNX":
            updateImportONNX();
            break;
          case "ImportEdgeTPU":
            updateImportEdgeTPU();
            break;
          case "Optimize":
            updateOptimize();
            break;
          case "QuantizeDefault":
            updateQuantizeDefault();
            break;
          case "QuantizeForce":
            updateQuantizeForce();
            break;
          case "QuantizeCopy":
            updateQuantizeCopy();
            break;
          default:
            break;
        }
        applyUpdates();
        break;
      default:
        break;
    }
  });

  postMessageToVsCode({ type: "requestDisplayCfg" });
}

function setDefaultValues(name) {
  // import step
  let importedName = name;
  let importedExt = name + ".circle";
  const importTypeInfo = {
    pb: ["PBOutputPath", updateImportPB],
    saved: ["SAVEDOutputPath", updateImportSAVED],
    keras: ["KERASOutputPath", updateImportKERAS],
    tflite: ["TFLITEOutputPath", updateImportTFLITE],
    onnx: ["ONNXOutputPath", updateImportONNX],
  };
  const curInputType = document.getElementById("importInputModelType").value;
  if (curInputType in importTypeInfo) {
    const fieldId = importTypeInfo[curInputType][0];
    const updateFunc = importTypeInfo[curInputType][1];

    document.getElementById(fieldId).value = importedExt;
    updateFunc();
  } else {
    return;
  }

  // optimization step parameters
  let optimizedName = importedName + ".opt";
  let optimizedExt = optimizedName + ".circle";
  document.getElementById("optimizeInputPath").value = importedExt;
  document.getElementById("optimizeOutputPath").value = optimizedExt;
  updateOptimize();

  // quantization step parameters
  const qType = document.getElementById("DefaultQuantQuantizedDtype").value;
  const qSuffix = qType === "uint8" ? ".q8" : ".q16";
  const optimizationUsed = document.getElementById("checkboxOptimize").checked;
  let quantizedName = optimizationUsed
    ? optimizedName + qSuffix
    : importedName + qSuffix;
  let quantizedExt = quantizedName + ".circle";
  // input
  document.getElementById("DefaultQuantInputPath").value = optimizationUsed
    ? optimizedExt
    : importedExt;
  // output
  document.getElementById("DefaultQuantOutputPath").value = quantizedExt;
  updateQuantizeDefault();

  // apply
  applyUpdates();
}

function registerSteps() {
  const checkboxImport = document.getElementById("checkboxImport");
  const checkboxOptimize = document.getElementById("checkboxOptimize");
  const checkboxQuantize = document.getElementById("checkboxQuantize");
  const checkboxCodegen = document.getElementById("checkboxCodegen");
  const checkboxProfile = document.getElementById("checkboxProfile");
  const stepImport = document.getElementById("stepImport");
  const stepOptimize = document.getElementById("stepOptimize");
  const stepQuantize = document.getElementById("stepQuantize");
  const stepCodegen = document.getElementById("stepCodegen");
  const stepProfile = document.getElementById("stepProfile");

  checkboxImport.addEventListener("click", function () {
    updateSteps();
    updateImportInputModelType();
    applyUpdates();
  });
  checkboxOptimize.addEventListener("click", function () {
    updateSteps();
    updateOptimize();
    applyUpdates();
  });
  checkboxQuantize.addEventListener("click", function () {
    updateSteps();
    updateQuantizeActionType();
    applyUpdates();
  });
  checkboxCodegen.addEventListener("click", function () {
    updateSteps();
    updateCodegen();
    applyUpdates();
  });
  checkboxProfile.addEventListener("click", function () {
    updateSteps();
    updateProfile();
    applyUpdates();
  });

  stepImport.addEventListener("click", function () {
    updateStepUI("Import");
  });
  stepOptimize.addEventListener("click", function () {
    updateStepUI("Optimize");
  });
  stepQuantize.addEventListener("click", function () {
    updateStepUI("Quantize");
  });
  stepCodegen.addEventListener("click", function () {
    updateStepUI("Codegen");
  });
  stepProfile.addEventListener("click", function () {
    updateStepUI("Profile");
  });
}

function registerImportOptions() {
  const importInputModelType = document.getElementById("importInputModelType");
  importInputModelType.addEventListener("click", function () {
    updateImportUI();
    updateImportInputModelType();
    updateSteps();
    applyUpdates();
  });

  registerPBOptions();
  registerSAVEDOptions();
  registerKERASOptions();
  registerTFLITEOptions();
  registerONNXOptions();
  registerEdgeTPUOptions();
}

function registerPBOptions() {
  const pbInputPath = document.getElementById("PBInputPath");
  const pbOutputPath = document.getElementById("PBOutputPath");
  const pbConverterVersion = document.getElementById("PBConverterVersion");
  const pbInputArrays = document.getElementById("PBInputArrays");
  const pbOutputArrays = document.getElementById("PBOutputArrays");
  const pbInputShapes = document.getElementById("PBInputShapes");

  // NOTE For radio button, 'change' event is applied from beginning.
  //      So 'click' event should be used to avoid the problem.
  pbConverterVersion.addEventListener("click", function () {
    updateImportPB();
    applyUpdates();
  });
  pbInputPath.addEventListener("input", function () {
    updateImportPB();
    applyUpdates();
  });
  pbOutputPath.addEventListener("input", function () {
    updateImportPB();
    applyUpdates();
  });
  pbInputArrays.addEventListener("input", function () {
    updateImportPB();
    applyUpdates();
  });
  pbOutputArrays.addEventListener("input", function () {
    updateImportPB();
    applyUpdates();
  });
  pbInputShapes.addEventListener("input", function () {
    updateImportPB();
    applyUpdates();
  });
}

function registerSAVEDOptions() {
  const savedInputPath = document.getElementById("SAVEDInputPath");
  const savedOutputPath = document.getElementById("SAVEDOutputPath");

  savedInputPath.addEventListener("input", function () {
    updateImportSAVED();
    applyUpdates();
  });
  savedOutputPath.addEventListener("input", function () {
    updateImportSAVED();
    applyUpdates();
  });
}

function registerKERASOptions() {
  const kerasInputPath = document.getElementById("KERASInputPath");
  const kerasOutputPath = document.getElementById("KERASOutputPath");

  kerasInputPath.addEventListener("input", function () {
    updateImportKERAS();
    applyUpdates();
  });
  kerasOutputPath.addEventListener("input", function () {
    updateImportKERAS();
    applyUpdates();
  });
}

function registerTFLITEOptions() {
  const tfliteInputPath = document.getElementById("TFLITEInputPath");
  const tfliteOutputPath = document.getElementById("TFLITEOutputPath");

  tfliteInputPath.addEventListener("input", function () {
    updateImportTFLITE();
    applyUpdates();
  });
  tfliteOutputPath.addEventListener("input", function () {
    updateImportTFLITE();
    applyUpdates();
  });
}

function registerONNXOptions() {
  const onnxInputPath = document.getElementById("ONNXInputPath");
  const onnxOutputPath = document.getElementById("ONNXOutputPath");
  const onnxSaveIntermediate = document.getElementById("ONNXSaveIntermediate");
  const onnxUnrollRNN = document.getElementById("ONNXUnrollRNN");
  const onnxUnrollLSTM = document.getElementById("ONNXUnrollLSTM");

  onnxInputPath.addEventListener("input", function () {
    updateImportONNX();
    applyUpdates();
  });
  onnxOutputPath.addEventListener("input", function () {
    updateImportONNX();
    applyUpdates();
  });
  onnxSaveIntermediate.addEventListener("click", function () {
    updateImportONNX();
    applyUpdates();
  });
  onnxUnrollRNN.addEventListener("click", function () {
    updateImportONNX();
    applyUpdates();
  });
  onnxUnrollLSTM.addEventListener("click", function () {
    updateImportONNX();
    applyUpdates();
  });
}

function registerEdgeTPUOptions() {
  const edgeTPUInputPath = document.getElementById("EdgeTPUInputPath");
  const edgeTPUHelp = document.getElementById("EdgeTPUHelp");
  const edgeTPUShowOperations = document.getElementById(
    "EdgeTPUShowOperations"
  );
<<<<<<< HEAD
  const edgeTPUSearchDelegate = document.getElementById(
    "EdgeTPUSearchDelegate"
  );

=======
  const edgeTPUMinRuntimeVersion = document.getElementById(
    "EdgeTPUMinRuntimeVersion"
  );
  
>>>>>>> cf7aa88b
  edgeTPUInputPath.addEventListener("input", function () {
    updateImportEdgeTPU();
    applyUpdates();
  });
  edgeTPUHelp.addEventListener("click", function () {
    updateImportEdgeTPU();
    applyUpdates();
  });
  edgeTPUShowOperations.addEventListener("click", function () {
    updateImportEdgeTPU();
    applyUpdates();
  });
<<<<<<< HEAD
  edgeTPUSearchDelegate.addEventListener("click", function () {
    updateImportEdgeTPU();
    applyUpdates();
=======

  edgeTPUMinRuntimeVersion.addEventListener("input", function () {
    updateImportEdgeTPU();
    applyUpdates();   
>>>>>>> cf7aa88b
  });
}

function registerOptimizeOptions() {
  const optimizeInputPath = document.getElementById("optimizeInputPath");
  const optimizeOutputPath = document.getElementById("optimizeOutputPath");
  const basicOptimizeTable = document.getElementById("basicOptimizeTable");

  optimizeInputPath.addEventListener("input", function () {
    updateOptimize();
    applyUpdates();
  });

  optimizeOutputPath.addEventListener("input", function () {
    updateOptimize();
    applyUpdates();
  });

  for (const optName in oneOptimizationList) {
    let row = document.createElement("vscode-data-grid-row");

    let cellSwitch = document.createElement("vscode-data-grid-cell");
    let checkbox = document.createElement("vscode-checkbox");
    checkbox.setAttribute("id", "checkboxOptimize" + optName);
    cellSwitch.appendChild(checkbox);
    cellSwitch.setAttribute("grid-column", "1");
    row.appendChild(cellSwitch);

    let cellName = document.createElement("vscode-data-grid-cell");
    cellName.textContent = optName;
    cellName.setAttribute("grid-column", "2");
    row.appendChild(cellName);

    let cellDescription = document.createElement("vscode-data-grid-cell");
    cellDescription.textContent = oneOptimizationList[optName].description;
    cellDescription.setAttribute("grid-column", "3");
    row.appendChild(cellDescription);

    basicOptimizeTable.appendChild(row);
  }

  for (const optName in oneOptimizationList) {
    document
      .getElementById("checkboxOptimize" + optName)
      .addEventListener("click", function () {
        updateOptimize();
        applyUpdates();
      });
  }
}

function registerQuantizeOptions() {
  const quantActionType = document.getElementById("quantizeActionType");
  quantActionType.addEventListener("click", function () {
    updateQuantizeUI();
    updateQuantizeActionType();
    applyUpdates();
  });

  registerDefaultQuantOptions();
  registerForceQuantOptions();
  registerCopyQuantOptions();
}

function registerDefaultQuantOptions() {
  const defaultQuantRadioButtonList = [
    "DefaultQuantInputModelDtype",
    "DefaultQuantQuantizedDtype",
    "DefaultQuantGranularity",
    "DefaultQuantInputDataFormat",
    "DefaultQuantMode",
    "DefaultQuantInputType",
    "DefaultQuantOutputType",
  ];
  const defaultQuantCheckboxList = [
    "DefaultQuantVerbose",
    "DefaultQuantSaveIntermediate",
    "DefaultQuantGenerateProfileData",
    "DefaultQuantTFStyleMaxpool",
  ];
  const defaultQuantTextFieldList = [
    "DefaultQuantInputPath",
    "DefaultQuantOutputPath",
    "DefaultQuantQuantConfig",
    "DefaultQuantInputData",
    "DefaultQuantMinPercentile",
    "DefaultQuantMaxPercentile",
  ];

  defaultQuantRadioButtonList.forEach((id) => {
    document.getElementById(id).addEventListener("click", function () {
      updateQuantizeDefault();
      applyUpdates();
    });
  });
  defaultQuantCheckboxList.forEach((id) => {
    document.getElementById(id).addEventListener("click", function () {
      updateQuantizeDefault();
      applyUpdates();
    });
  });
  defaultQuantTextFieldList.forEach((id) => {
    document.getElementById(id).addEventListener("input", function () {
      updateQuantizeDefault();
      applyUpdates();
    });
  });
}

function registerForceQuantOptions() {
  const forceQuantCheckboxList = ["ForceQuantVerbose"];
  const forceQuantTextFieldList = [
    "ForceQuantInputPath",
    "ForceQuantOutputPath",
    "ForceQuantTensorName",
    "ForceQuantScale",
    "ForceQuantZeroPoint",
  ];

  forceQuantCheckboxList.forEach((id) => {
    document.getElementById(id).addEventListener("click", function () {
      updateQuantizeDefault();
      applyUpdates();
    });
  });
  forceQuantTextFieldList.forEach((id) => {
    document.getElementById(id).addEventListener("input", function () {
      updateQuantizeDefault();
      applyUpdates();
    });
  });
}

function registerCopyQuantOptions() {
  const copyQuantCheckboxList = ["CopyQuantVerbose"];
  const copyQuantTextFieldList = [
    "CopyQuantInputPath",
    "CopyQuantOutputPath",
    "CopyQuantSrcTensorName",
    "CopyQuantDstTensorName",
  ];

  copyQuantCheckboxList.forEach((id) => {
    document.getElementById(id).addEventListener("click", function () {
      updateQuantizeDefault();
      applyUpdates();
    });
  });
  copyQuantTextFieldList.forEach((id) => {
    document.getElementById(id).addEventListener("input", function () {
      updateQuantizeDefault();
      applyUpdates();
    });
  });
}

function registerCodegenOptions() {
  const codegenBackend = document.getElementById("codegenBackend");
  const codegenCommand = document.getElementById("codegenCommand");

  codegenBackend.addEventListener("input", function () {
    updateCodegen();
    applyUpdates();
  });
  codegenCommand.addEventListener("input", function () {
    updateCodegen();
    applyUpdates();
  });
}

function registerProfileOptions() {
  const profileBackend = document.getElementById("profileBackend");
  const profileCommand = document.getElementById("profileCommand");

  profileBackend.addEventListener("input", function () {
    updateProfile();
    applyUpdates();
  });
  profileCommand.addEventListener("input", function () {
    updateProfile();
    applyUpdates();
  });
}

function registerCodiconEvents() {
  document
    .getElementById("PBInputPathSearch")
    .addEventListener("click", function () {
      postMessageToVsCode({
        type: "getPathByDialog",
        isFolder: false,
        ext: ["pb"],
        oldPath: document.getElementById("PBInputPath").value,
        postStep: "ImportPB",
        postElemID: "PBInputPath",
      });
    });
  document
    .getElementById("PBOutputPathSearch")
    .addEventListener("click", function () {
      postMessageToVsCode({
        type: "getPathByDialog",
        isFolder: false,
        ext: ["circle"],
        oldPath: document.getElementById("PBOutputPath").value,
        postStep: "ImportPB",
        postElemID: "PBOutputPath",
      });
    });
  document
    .getElementById("SAVEDInputPathSearch")
    .addEventListener("click", function () {
      postMessageToVsCode({
        type: "getPathByDialog",
        isFolder: true,
        ext: [],
        oldPath: document.getElementById("SAVEDInputPath").value,
        postStep: "ImportSAVED",
        postElemID: "SAVEDInputPath",
      });
    });
  document
    .getElementById("SAVEDOutputPathSearch")
    .addEventListener("click", function () {
      postMessageToVsCode({
        type: "getPathByDialog",
        isFolder: false,
        ext: ["circle"],
        oldPath: document.getElementById("SAVEDOutputPath").value,
        postStep: "ImportSAVED",
        postElemID: "SAVEDOutputPath",
      });
    });
  document
    .getElementById("KERASInputPathSearch")
    .addEventListener("click", function () {
      postMessageToVsCode({
        type: "getPathByDialog",
        isFolder: false,
        ext: ["h5"],
        oldPath: document.getElementById("KERASInputPath").value,
        postStep: "ImportKERAS",
        postElemID: "KERASInputPath",
      });
    });
  document
    .getElementById("KERASOutputPathSearch")
    .addEventListener("click", function () {
      postMessageToVsCode({
        type: "getPathByDialog",
        isFolder: false,
        ext: ["circle"],
        oldPath: document.getElementById("KERASOutputPath").value,
        postStep: "ImportKERAS",
        postElemID: "KERASOutputPath",
      });
    });
  document
    .getElementById("TFLITEInputPathSearch")
    .addEventListener("click", function () {
      postMessageToVsCode({
        type: "getPathByDialog",
        isFolder: false,
        ext: ["tflite"],
        oldPath: document.getElementById("TFLITEInputPath").value,
        postStep: "ImportTFLITE",
        postElemID: "TFLITEInputPath",
      });
    });
  document
    .getElementById("TFLITEOutputPathSearch")
    .addEventListener("click", function () {
      postMessageToVsCode({
        type: "getPathByDialog",
        isFolder: false,
        ext: ["circle"],
        oldPath: document.getElementById("TFLITEOutputPath").value,
        postStep: "ImportTFLITE",
        postElemID: "TFLITEOutputPath",
      });
    });
  document
    .getElementById("ONNXInputPathSearch")
    .addEventListener("click", function () {
      postMessageToVsCode({
        type: "getPathByDialog",
        isFolder: false,
        ext: ["onnx"],
        oldPath: document.getElementById("ONNXInputPath").value,
        postStep: "ImportONNX",
        postElemID: "ONNXInputPath",
      });
    });
  document
    .getElementById("ONNXOutputPathSearch")
    .addEventListener("click", function () {
      postMessageToVsCode({
        type: "getPathByDialog",
        isFolder: false,
        ext: ["circle"],
        oldPath: document.getElementById("ONNXOutputPath").value,
        postStep: "ImportONNX",
        postElemID: "ONNXOutputPath",
      });
    });
  document
    .getElementById("optimizeInputPathSearch")
    .addEventListener("click", function () {
      postMessageToVsCode({
        type: "getPathByDialog",
        isFolder: false,
        ext: ["circle"],
        oldPath: document.getElementById("optimizeInputPath").value,
        postStep: "Optimize",
        postElemID: "optimizeInputPath",
      });
    });
  document
    .getElementById("optimizeOutputPathSearch")
    .addEventListener("click", function () {
      postMessageToVsCode({
        type: "getPathByDialog",
        isFolder: false,
        ext: ["circle"],
        oldPath: document.getElementById("optimizeOutputPath").value,
        postStep: "Optimize",
        postElemID: "optimizeOutputPath",
      });
    });
  document
    .getElementById("DefaultQuantInputPathSearch")
    .addEventListener("click", function () {
      postMessageToVsCode({
        type: "getPathByDialog",
        isFolder: false,
        ext: ["circle"],
        oldPath: document.getElementById("DefaultQuantInputPath").value,
        postStep: "QuantizeDefault",
        postElemID: "DefaultQuantInputPath",
      });
    });
  document
    .getElementById("DefaultQuantOutputPathSearch")
    .addEventListener("click", function () {
      postMessageToVsCode({
        type: "getPathByDialog",
        isFolder: false,
        ext: ["circle"],
        oldPath: document.getElementById("DefaultQuantOutputPath").value,
        postStep: "QuantizeDefault",
        postElemID: "DefaultQuantOutputPath",
      });
    });
  document
    .getElementById("DefaultQuantQuantConfigSearch")
    .addEventListener("click", function () {
      postMessageToVsCode({
        type: "getPathByDialog",
        isFolder: false,
        ext: ["json"],
        oldPath: document.getElementById("DefaultQuantQuantConfig").value,
        postStep: "QuantizeDefault",
        postElemID: "DefaultQuantQuantConfig",
      });
    });
  document
    .getElementById("DefaultQuantInputDataSearch")
    .addEventListener("click", function () {
      postMessageToVsCode({
        type: "getPathByDialog",
        isFolder:
          document.getElementById("DefaultQuantInputDataFormat").value ===
          "dir",
        ext: ["h5"],
        oldPath: document.getElementById("DefaultQuantInputData").value,
        postStep: "QuantizeDefault",
        postElemID: "DefaultQuantInputData",
      });
    });
  document
    .getElementById("ForceQuantInputPathSearch")
    .addEventListener("click", function () {
      postMessageToVsCode({
        type: "getPathByDialog",
        isFolder: false,
        ext: ["circle"],
        oldPath: document.getElementById("ForceQuantInputPath").value,
        postStep: "QuantizeForce",
        postElemID: "ForceQuantInputPath",
      });
    });
  document
    .getElementById("ForceQuantOutputPathSearch")
    .addEventListener("click", function () {
      postMessageToVsCode({
        type: "getPathByDialog",
        isFolder: false,
        ext: ["circle"],
        oldPath: document.getElementById("ForceQuantOutputPath").value,
        postStep: "QuantizeForce",
        postElemID: "ForceQuantOutputPath",
      });
    });
  document
    .getElementById("CopyQuantInputPathSearch")
    .addEventListener("click", function () {
      postMessageToVsCode({
        type: "getPathByDialog",
        isFolder: false,
        ext: ["circle"],
        oldPath: document.getElementById("CopyQuantInputPath").value,
        postStep: "QuantizeCopy",
        postElemID: "CopyQuantInputPath",
      });
    });
  document
    .getElementById("CopyQuantOutputPathSearch")
    .addEventListener("click", function () {
      postMessageToVsCode({
        type: "getPathByDialog",
        isFolder: false,
        ext: ["circle"],
        oldPath: document.getElementById("CopyQuantOutputPath").value,
        postStep: "QuantizeCopy",
        postElemID: "CopyQuantOutputPath",
      });
    });
  document
    .getElementById("EdgeTPUInputPathSearch")
    .addEventListener("click", function () {
      postMessageToVsCode({
        type: "getPathByDialog",
        isFolder: false,
        ext: ["tflite"],
        oldPath: document.getElementById("EdgeTPUInputPath").value,
        postStep: "ImportEdgeTPU",
        postElemID: "EdgeTPUInputPath",
      });
    });
}<|MERGE_RESOLUTION|>--- conflicted
+++ resolved
@@ -342,17 +342,13 @@
   const edgeTPUShowOperations = document.getElementById(
     "EdgeTPUShowOperations"
   );
-<<<<<<< HEAD
+  const edgeTPUMinRuntimeVersion = document.getElementById(
+    "EdgeTPUMinRuntimeVersion"
+  );  
   const edgeTPUSearchDelegate = document.getElementById(
     "EdgeTPUSearchDelegate"
   );
-
-=======
-  const edgeTPUMinRuntimeVersion = document.getElementById(
-    "EdgeTPUMinRuntimeVersion"
-  );
   
->>>>>>> cf7aa88b
   edgeTPUInputPath.addEventListener("input", function () {
     updateImportEdgeTPU();
     applyUpdates();
@@ -365,16 +361,12 @@
     updateImportEdgeTPU();
     applyUpdates();
   });
-<<<<<<< HEAD
+  edgeTPUMinRuntimeVersion.addEventListener("input", function () {
+    updateImportEdgeTPU();
+    applyUpdates();
   edgeTPUSearchDelegate.addEventListener("click", function () {
     updateImportEdgeTPU();
-    applyUpdates();
-=======
-
-  edgeTPUMinRuntimeVersion.addEventListener("input", function () {
-    updateImportEdgeTPU();
     applyUpdates();   
->>>>>>> cf7aa88b
   });
 }
 
