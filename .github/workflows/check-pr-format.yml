--- conflicted
+++ resolved
@@ -1,34 +1,3 @@
-<<<<<<< HEAD
-name: Check PR Format
-
-on:
-  push:
-    branches: [ main ]
-  pull_request:
-    branches: [ main ]
-
-jobs:
-  check-format:
-    runs-on: ubuntu-20.04
-
-    steps:
-      - uses: actions/checkout@v2
-      - uses: actions/setup-node@v2
-        with:
-          node-version: '12'
-      - run: npm install
-      - run: npm run lint
-      - run: sudo apt-get install clang-format-8
-      - run: bash infra/format
-
-      - name: Upload format.patch
-        uses: actions/upload-artifact@v2
-        if: ${{ failure() }}
-        with:
-          name: format.patch
-          path: format.patch
-          retention-days: 1
-=======
 name: Check PR Format
 
 on:
@@ -60,5 +29,4 @@
         with:
           name: format.patch
           path: format.patch
-          retention-days: 1
->>>>>>> 0dbeef75
+          retention-days: 1