<<<<<<< HEAD
{
  "compilerOptions": {
    "module": "commonjs",
    "target": "es6",
    "outDir": "out",
    "lib": [
      "es6"
    ],
    "sourceMap": true,
    "rootDir": "src",
    "strict": true   /* enable all strict type-checking options */
    /* Additional Checks */
    // "noImplicitReturns": true, /* Report error when not all code paths in function return a value. */
    // "noFallthroughCasesInSwitch": true, /* Report errors for fallthrough cases in switch statement. */
    // "noUnusedParameters": true,  /* Report errors on unused parameters. */
  },
  "exclude": [
    "node_modules",
    ".vscode-test"
  ]
}
=======
{
  "compilerOptions": {
    "module": "commonjs",
    "target": "es6",
    "outDir": "out",
    "lib": [
      "es6"
    ],
    "sourceMap": true,
    "rootDir": "src",
    "strict": true,   /* enable all strict type-checking options */
    "resolveJsonModule" : true,
    "esModuleInterop": true
    /* Additional Checks */
    // "noImplicitReturns": true, /* Report error when not all code paths in function return a value. */
    // "noFallthroughCasesInSwitch": true, /* Report errors for fallthrough cases in switch statement. */
    // "noUnusedParameters": true,  /* Report errors on unused parameters. */
  },
  "exclude": [
    "node_modules",
    ".vscode-test"
  ]
}
>>>>>>> 0dbeef75
<|MERGE_RESOLUTION|>--- conflicted
+++ resolved
@@ -1,26 +1,3 @@
-<<<<<<< HEAD
-{
-  "compilerOptions": {
-    "module": "commonjs",
-    "target": "es6",
-    "outDir": "out",
-    "lib": [
-      "es6"
-    ],
-    "sourceMap": true,
-    "rootDir": "src",
-    "strict": true   /* enable all strict type-checking options */
-    /* Additional Checks */
-    // "noImplicitReturns": true, /* Report error when not all code paths in function return a value. */
-    // "noFallthroughCasesInSwitch": true, /* Report errors for fallthrough cases in switch statement. */
-    // "noUnusedParameters": true,  /* Report errors on unused parameters. */
-  },
-  "exclude": [
-    "node_modules",
-    ".vscode-test"
-  ]
-}
-=======
 {
   "compilerOptions": {
     "module": "commonjs",
@@ -43,5 +20,4 @@
     "node_modules",
     ".vscode-test"
   ]
-}
->>>>>>> 0dbeef75
+}