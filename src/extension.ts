/*
 * Copyright (c) 2021 Samsung Electronics Co., Ltd. All Rights Reserved
 *
 * Licensed under the Apache License, Version 2.0 (the "License");
 * you may not use this file except in compliance with the License.
 * You may obtain a copy of the License at
 *
 *    http://www.apache.org/licenses/LICENSE-2.0
 *
 * Unless required by applicable law or agreed to in writing, software
 * distributed under the License is distributed on an "AS IS" BASIS,
 * WITHOUT WARRANTIES OR CONDITIONS OF ANY KIND, either express or implied.
 * See the License for the specific language governing permissions and
 * limitations under the License.
 */

import * as vscode from 'vscode';

import {ConfigPanel} from './Config/ConfigPanel';
<<<<<<< HEAD
import {CodelensProvider} from './Editor/CodelensProvider';
import {HoverProvider} from './Editor/HoverProvider';
import {Jsontracer} from './Jsontracer';
=======
import {createStatusBarItem} from './Config/ConfigStatusBar'
>>>>>>> 9d173932
import {Project} from './Project';
import {Utils} from './Utils';

export function activate(context: vscode.ExtensionContext) {
  console.log('one-vscode activate OK');

  let logger = new Utils.Logger();
  let projectBuilder = new Project.Builder(logger);

  projectBuilder.init();

  let disposableOneBuild = vscode.commands.registerCommand('onevscode.build', () => {
    console.log('one build...');
    projectBuilder.build(context);
  });
  context.subscriptions.push(disposableOneBuild);

  let disposableOneImport = vscode.commands.registerCommand('onevscode.import', () => {
    console.log('one import...');
    projectBuilder.import(context);
  });
  context.subscriptions.push(disposableOneImport);

  let disposableOneJsontracer = vscode.commands.registerCommand('onevscode.json-tracer', () => {
    console.log('one json tracer...');
    Jsontracer.createOrShow(context.extensionUri);
  });
  context.subscriptions.push(disposableOneJsontracer);

  let disposableOneConfigurationSettings =
      vscode.commands.registerCommand('onevscode.configuration-settings', () => {
        ConfigPanel.createOrShow(context);
        console.log('one configuration settings...');
      });
  context.subscriptions.push(disposableOneConfigurationSettings);
<<<<<<< HEAD

  let disposableToggleCodelens =
      vscode.commands.registerCommand('onevscode.toggle-codelens', () => {
        let codelensState =
            vscode.workspace.getConfiguration('one-vscode').get('enableCodelens', true);
        vscode.workspace.getConfiguration('one-vscode')
            .update('enableCodelens', !codelensState, true);
      });
  context.subscriptions.push(disposableToggleCodelens);

  let codelens = new CodelensProvider();
  let disposableCodelens = vscode.languages.registerCodeLensProvider('ini', codelens);
  context.subscriptions.push(disposableCodelens);

  let hover = new HoverProvider();
  let disposableHover = vscode.languages.registerHoverProvider('ini', hover);
  context.subscriptions.push(disposableHover);
=======
  createStatusBarItem(context);
>>>>>>> 9d173932
}

export function deactivate() {
  // TODO do cleanup
}<|MERGE_RESOLUTION|>--- conflicted
+++ resolved
@@ -17,13 +17,10 @@
 import * as vscode from 'vscode';
 
 import {ConfigPanel} from './Config/ConfigPanel';
-<<<<<<< HEAD
 import {CodelensProvider} from './Editor/CodelensProvider';
 import {HoverProvider} from './Editor/HoverProvider';
 import {Jsontracer} from './Jsontracer';
-=======
 import {createStatusBarItem} from './Config/ConfigStatusBar'
->>>>>>> 9d173932
 import {Project} from './Project';
 import {Utils} from './Utils';
 
@@ -59,7 +56,6 @@
         console.log('one configuration settings...');
       });
   context.subscriptions.push(disposableOneConfigurationSettings);
-<<<<<<< HEAD
 
   let disposableToggleCodelens =
       vscode.commands.registerCommand('onevscode.toggle-codelens', () => {
@@ -77,9 +73,7 @@
   let hover = new HoverProvider();
   let disposableHover = vscode.languages.registerHoverProvider('ini', hover);
   context.subscriptions.push(disposableHover);
-=======
   createStatusBarItem(context);
->>>>>>> 9d173932
 }
 
 export function deactivate() {
