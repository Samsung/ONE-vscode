/*
 * Copyright (c) 2021 Samsung Electronics Co., Ltd. All Rights Reserved
 *
 * Licensed under the Apache License, Version 2.0 (the "License");
 * you may not use this file except in compliance with the License.
 * You may obtain a copy of the License at
 *
 *    http://www.apache.org/licenses/LICENSE-2.0
 *
 * Unless required by applicable law or agreed to in writing, software
 * distributed under the License is distributed on an "AS IS" BASIS,
 * WITHOUT WARRANTIES OR CONDITIONS OF ANY KIND, either express or implied.
 * See the License for the specific language governing permissions and
 * limitations under the License.
 */

import * as vscode from 'vscode';

import {ConfigurationSettingsPanel} from './configuration-settings/ConfigurationSettingsPanel';
import {Project} from './Project';
import {Utils} from './Utils';

export function activate(context: vscode.ExtensionContext) {
  console.log('one-vscode activate OK');

  let logger = new Utils.Logger();
  let projectBuilder = new Project.Builder(logger);

  projectBuilder.init();

  let disposableOneBuild = vscode.commands.registerCommand('onevscode.build', () => {
    console.log('one build...');
    projectBuilder.build(context);
  });
  context.subscriptions.push(disposableOneBuild);

  let disposableOneImport = vscode.commands.registerCommand('onevscode.import', () => {
    console.log('one import...');
    projectBuilder.import(context);
  });
  context.subscriptions.push(disposableOneImport);

<<<<<<< HEAD
  let disposableOneConfigurationSettings =
      vscode.commands.registerCommand('onevscode.configuration-settings', () => {
        console.log('one configuration settings...')
        ConfigurationSettingsPanel.createOrShow(context.extensionUri);
      });
=======
  let disposableOneBarchart = vscode.commands.registerCommand('onevscode.barchart', () => {
    console.log('one barchart...');
  });
  context.subscriptions.push(disposableOneBarchart);
  
  let disposableOneConfigurationSettings = vscode.commands.registerCommand('onevscode.configuration-settings', () => {
    console.log('one configuration settings...')
    ConfigurationSettingsPanel.createOrShow(context.extensionUri);
  })
>>>>>>> c6f3ccc9
  context.subscriptions.push(disposableOneConfigurationSettings);
}

export function deactivate() {
  // TODO do cleanup
}<|MERGE_RESOLUTION|>--- conflicted
+++ resolved
@@ -40,23 +40,16 @@
   });
   context.subscriptions.push(disposableOneImport);
 
-<<<<<<< HEAD
+  let disposableOneBarchart = vscode.commands.registerCommand('onevscode.barchart', () => {
+    console.log('one barchart...');
+  });
+  context.subscriptions.push(disposableOneBarchart);
+
   let disposableOneConfigurationSettings =
       vscode.commands.registerCommand('onevscode.configuration-settings', () => {
         console.log('one configuration settings...')
         ConfigurationSettingsPanel.createOrShow(context.extensionUri);
-      });
-=======
-  let disposableOneBarchart = vscode.commands.registerCommand('onevscode.barchart', () => {
-    console.log('one barchart...');
-  });
-  context.subscriptions.push(disposableOneBarchart);
-  
-  let disposableOneConfigurationSettings = vscode.commands.registerCommand('onevscode.configuration-settings', () => {
-    console.log('one configuration settings...')
-    ConfigurationSettingsPanel.createOrShow(context.extensionUri);
-  })
->>>>>>> c6f3ccc9
+      })
   context.subscriptions.push(disposableOneConfigurationSettings);
 }
 
