--- conflicted
+++ resolved
@@ -17,12 +17,9 @@
 import * as vscode from 'vscode';
 
 import {ConfigPanel} from './Config/ConfigPanel';
-<<<<<<< HEAD
-=======
 import {CodelensProvider} from './Editor/CodelensProvider';
 import {HoverProvider} from './Editor/HoverProvider';
 import {Jsontracer} from './Jsontracer';
->>>>>>> d1f4fbf4
 import {Project} from './Project';
 import {Utils} from './Utils';
 
@@ -56,10 +53,6 @@
       vscode.commands.registerCommand('onevscode.configuration-settings', () => {
         ConfigPanel.createOrShow(context);
         console.log('one configuration settings...');
-<<<<<<< HEAD
-        ConfigPanel.createOrShow(context);
-=======
->>>>>>> d1f4fbf4
       });
   context.subscriptions.push(disposableOneConfigurationSettings);
 
