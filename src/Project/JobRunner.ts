--- conflicted
+++ resolved
@@ -1,92 +1,3 @@
-<<<<<<< HEAD
-/*
- * Copyright (c) 2021 Samsung Electronics Co., Ltd. All Rights Reserved
- *
- * Licensed under the Apache License, Version 2.0 (the "License");
- * you may not use this file except in compliance with the License.
- * You may obtain a copy of the License at
- *
- *    http://www.apache.org/licenses/LICENSE-2.0
- *
- * Unless required by applicable law or agreed to in writing, software
- * distributed under the License is distributed on an "AS IS" BASIS,
- * WITHOUT WARRANTIES OR CONDITIONS OF ANY KIND, either express or implied.
- * See the License for the specific language governing permissions and
- * limitations under the License.
- */
-
-import {EventEmitter} from 'events';
-
-import {Balloon} from '../Utils/Balloon';
-import {Logger} from '../Utils/Logger';
-
-import {ToolArgs} from './ToolArgs';
-import {ToolRunner} from './ToolRunner';
-import {WorkJobs} from './WorkJobs';
-
-const K_INVOKE: string = 'invoke';
-const K_CLEANUP: string = 'cleanup';
-
-export class JobRunner extends EventEmitter {
-  logger: Logger;
-  jobs: WorkJobs;
-  cwd: string;
-  running: boolean;
-  toolRunner: ToolRunner;
-
-  constructor(l: Logger) {
-    super();
-    this.logger = l;
-    this.jobs = [];
-    this.cwd = '';
-    this.running = false;
-    this.toolRunner = new ToolRunner(l);
-
-    this.on(K_INVOKE, this.onInvoke);
-    this.on(K_CLEANUP, this.onCleanup);
-  }
-
-  private invoke(name: string, tool: string, toolArgs: ToolArgs, path: string) {
-    const runner = this.toolRunner.getRunner(name, tool, toolArgs, path);
-
-    runner
-        .then(() => {
-          // Move on to next job
-          this.emit(K_INVOKE);
-        })
-        .catch(() => {
-          Balloon.error('Running ONE failed');
-          this.emit(K_CLEANUP);
-        });
-  }
-
-  private onInvoke() {
-    let job = this.jobs.shift();
-    if (job === undefined) {
-      this.logger.outputWithTime('Finish Running ONE compilers.');
-      this.emit(K_CLEANUP);
-      return;
-    }
-    this.invoke(job.name, job.tool, job.toolArgs, this.cwd);
-  }
-
-  private onCleanup() {
-    this.running = false;
-  }
-
-  public start(path: string, jobs: WorkJobs) {
-    // TODO maybe there is better way to handle already running jobs
-    if (this.running) {
-      Balloon.error('ONE compile in progress');
-      return;
-    }
-    this.running = true;
-    this.jobs = jobs;
-    this.cwd = path;
-    this.emit(K_INVOKE);
-  }
-}
-=======
 /*
  * Copyright (c) 2021 Samsung Electronics Co., Ltd. All Rights Reserved
  *
@@ -179,5 +90,4 @@
     this.cwd = path;
     this.emit(K_INVOKE);
   }
-}
->>>>>>> d1f4fbf4
+}