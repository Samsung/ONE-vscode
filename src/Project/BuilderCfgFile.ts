--- conflicted
+++ resolved
@@ -209,10 +209,7 @@
     // TODO add one-codegen
 
     this.logger.outputLine('Done import configuration.');
-<<<<<<< HEAD
-=======
     this.jobOwner.finishAdd();
->>>>>>> 22da642d
   }
 
   // helpers.FileSelector implements
