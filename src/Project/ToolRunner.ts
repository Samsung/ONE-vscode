--- conflicted
+++ resolved
@@ -1,72 +1,3 @@
-<<<<<<< HEAD
-/*
- * Copyright (c) 2021 Samsung Electronics Co., Ltd. All Rights Reserved
- *
- * Licensed under the Apache License, Version 2.0 (the "License");
- * you may not use this file except in compliance with the License.
- * You may obtain a copy of the License at
- *
- *    http://www.apache.org/licenses/LICENSE-2.0
- *
- * Unless required by applicable law or agreed to in writing, software
- * distributed under the License is distributed on an "AS IS" BASIS,
- * WITHOUT WARRANTIES OR CONDITIONS OF ANY KIND, either express or implied.
- * See the License for the specific language governing permissions and
- * limitations under the License.
- */
-
-import * as cp from 'child_process';
-import {Logger} from '../Utils/Logger';
-import {ToolArgs} from './ToolArgs';
-
-const K_DATA: string = 'data';
-const K_EXIT: string = 'exit';
-
-export class ToolRunner {
-  logger: Logger;
-
-  constructor(l: Logger) {
-    this.logger = l;
-  }
-
-  private handlePromise(
-      resolve: (value: string|PromiseLike<string>) => void,
-      reject: (value: string|PromiseLike<string>) => void, cmd: cp.ChildProcessWithoutNullStreams) {
-    // stdout
-    cmd.stdout.on(K_DATA, (data: any) => {
-      this.logger.output(data.toString());
-    });
-    // stderr
-    cmd.stderr.on(K_DATA, (data: any) => {
-      this.logger.output(data.toString());
-    });
-
-    cmd.on(K_EXIT, (code: any) => {
-      let codestr = code.toString();
-      console.log('child process exited with code ' + codestr);
-      if (codestr === '0') {
-        this.logger.outputWithTime('Build Success.');
-        this.logger.outputLine('');
-        resolve(codestr);
-      } else {
-        this.logger.outputWithTime('Build Failed:' + codestr);
-        this.logger.outputLine('');
-        let errorMsg = 'Failed with exit code: ' + codestr;
-        reject(errorMsg);
-      }
-    });
-  }
-
-  public getRunner(name: string, tool: string, toolargs: ToolArgs, path: string) {
-    return new Promise<string>((resolve, reject) => {
-      this.logger.outputWithTime('Running: ' + name);
-
-      let cmd = cp.spawn(tool, toolargs, {cwd: path});
-      this.handlePromise(resolve, reject, cmd);
-    });
-  }
-}
-=======
 /*
  * Copyright (c) 2021 Samsung Electronics Co., Ltd. All Rights Reserved
  *
@@ -162,5 +93,4 @@
       this.handlePromise(resolve, reject, cmd);
     });
   }
-}
->>>>>>> 0dbeef75
+}