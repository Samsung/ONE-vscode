--- conflicted
+++ resolved
@@ -209,56 +209,15 @@
   }
   
   private getHtmlForWebview(webview: vscode.Webview): string {
-
     const htmlUrl = webview.asWebviewUri(
       vscode.Uri.joinPath(
         this._context.extensionUri,
-        "media",
-        "CircleEditorTest",
+        this.folderMediaCircleEditor,
         "index.html"
       )
     );
     let html = fs.readFileSync(htmlUrl.fsPath, { encoding: "utf-8" });
 
-<<<<<<< HEAD
-    return html;
-    // const htmlUrl = webview.asWebviewUri(
-    //   vscode.Uri.joinPath(
-    //     this._context.extensionUri,
-    //     this.folderMediaCircleEditor,
-    //     "index.html"
-    //   )
-    // );
-    // let html = fs.readFileSync(htmlUrl.fsPath, { encoding: "utf-8" });
-
-    // const nonce = getNonce();
-    // html = html.replace(/%nonce%/gi, nonce);
-    // html = html.replace('%webview.cspSource%', webview.cspSource);
-    // // necessary files from netron to work
-    // html = this.updateUri(html, webview, '%view-grapher.css%', 'view-grapher.css');
-    // html = this.updateUri(html, webview, '%view-sidebar.css%', 'view-sidebar.css');
-    // html = this.updateUri(html, webview, '%type.js%', 'type.js');
-    // html = this.updateUri(html, webview, '%view-sidebar.js%', 'view-sidebar.js');
-    // html = this.updateUri(html, webview, '%view-grapher.js%', 'view-grapher.js');
-    // html = this.updateExternalUri(html, webview, '%dagre.js%', 'dagre.js');
-    // html = this.updateExternalUri(html, webview, '%base.js%', 'base.js');
-    // html = this.updateExternalUri(html, webview, '%text.js%', 'text.js');
-    // html = this.updateExternalUri(html, webview, '%json.js%', 'json.js');
-    // html = this.updateExternalUri(html, webview, '%xml.js%', 'xml.js');
-    // html = this.updateExternalUri(html, webview, '%python.js%', 'python.js');
-    // html = this.updateExternalUri(html, webview, '%protobuf.js%', 'protobuf.js');
-    // html = this.updateExternalUri(html, webview, '%flatbuffers.js%', 'flatbuffers.js');
-    // html = this.updateExternalUri(html, webview, '%flexbuffers.js%', 'flexbuffers.js');
-    // html = this.updateExternalUri(html, webview, '%zip.js%', 'zip.js');
-    // html = this.updateExternalUri(html, webview, '%gzip.js%', 'gzip.js');
-    // html = this.updateExternalUri(html, webview, '%tar.js%', 'tar.js');
-    // // for circle format
-    // html = this.updateExternalUri(html, webview, '%circle.js%', 'circle.js');
-    // html = this.updateExternalUri(html, webview, '%circle-schema.js%', 'circle-schema.js');
-    // // modified for one-vscode
-    // html = this.updateUri(html, webview, '%index.js%', 'index.js');
-    // html = this.updateUri(html, webview, '%view.js%', 'view.js');
-=======
     const nonce = getNonce();
     html = html.replace(/%nonce%/gi, nonce);
     html = html.replace('%webview.cspSource%', webview.cspSource);
@@ -288,11 +247,10 @@
     // modified for one-vscode
     html = this.updateUri(html, webview, '%index.js%', 'index.js');
     html = this.updateUri(html, webview, '%view.js%', 'view.js');
->>>>>>> 3f42993c
     // viewMode
     // html = html.replace('%viewMode%', this._viewMode);
 
-    // return html;
+    return html;
   }
 
 
